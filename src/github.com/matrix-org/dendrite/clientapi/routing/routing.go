// Copyright 2017 Vector Creations Ltd
//
// Licensed under the Apache License, Version 2.0 (the "License");
// you may not use this file except in compliance with the License.
// You may obtain a copy of the License at
//
//     http://www.apache.org/licenses/LICENSE-2.0
//
// Unless required by applicable law or agreed to in writing, software
// distributed under the License is distributed on an "AS IS" BASIS,
// WITHOUT WARRANTIES OR CONDITIONS OF ANY KIND, either express or implied.
// See the License for the specific language governing permissions and
// limitations under the License.

package routing

import (
	"encoding/json"
	"net/http"
	"strings"

	"github.com/gorilla/mux"
	"github.com/matrix-org/dendrite/clientapi/auth"
	"github.com/matrix-org/dendrite/clientapi/auth/authtypes"
	"github.com/matrix-org/dendrite/clientapi/auth/storage/accounts"
	"github.com/matrix-org/dendrite/clientapi/auth/storage/devices"
	"github.com/matrix-org/dendrite/clientapi/jsonerror"
	"github.com/matrix-org/dendrite/clientapi/producers"
	"github.com/matrix-org/dendrite/common"
	"github.com/matrix-org/dendrite/common/config"
	"github.com/matrix-org/dendrite/common/transactions"
	"github.com/matrix-org/dendrite/roomserver/api"
	"github.com/matrix-org/gomatrixserverlib"
	"github.com/matrix-org/util"
	opentracing "github.com/opentracing/opentracing-go"
)

const pathPrefixV1 = "/_matrix/client/api/v1"
const pathPrefixR0 = "/_matrix/client/r0"
const pathPrefixUnstable = "/_matrix/client/unstable"

// Setup registers HTTP handlers with the given ServeMux. It also supplies the given http.Client
// to clients which need to make outbound HTTP requests.
func Setup(
	apiMux *mux.Router, cfg config.Dendrite,
	producer *producers.RoomserverProducer, queryAPI api.RoomserverQueryAPI,
	aliasAPI api.RoomserverAliasAPI,
	accountDB *accounts.Database,
	deviceDB *devices.Database,
	federation *gomatrixserverlib.FederationClient,
	keyRing gomatrixserverlib.KeyRing,
	userUpdateProducer *producers.UserUpdateProducer,
	syncProducer *producers.SyncAPIProducer,
<<<<<<< HEAD
	transactionsCache *transactions.Cache,
=======
	tracer opentracing.Tracer,
>>>>>>> 0fc64328
) {
	apiMux.Handle("/_matrix/client/versions",
		common.MakeExternalAPI(tracer, "versions", func(req *http.Request) util.JSONResponse {
			return util.JSONResponse{
				Code: http.StatusOK,
				JSON: struct {
					Versions []string `json:"versions"`
				}{[]string{
					"r0.0.1",
					"r0.1.0",
					"r0.2.0",
					"r0.3.0",
				}},
			}
		}),
	).Methods(http.MethodGet, http.MethodOptions)

	r0mux := apiMux.PathPrefix(pathPrefixR0).Subrouter()
	v1mux := apiMux.PathPrefix(pathPrefixV1).Subrouter()
	unstableMux := apiMux.PathPrefix(pathPrefixUnstable).Subrouter()

	authData := auth.Data{accountDB, deviceDB, cfg.Derived.ApplicationServices}

	r0mux.Handle("/createRoom",
<<<<<<< HEAD
		common.MakeAuthAPI("createRoom", authData, func(req *http.Request, device *authtypes.Device) util.JSONResponse {
=======
		common.MakeAuthAPI(tracer, "createRoom", deviceDB, func(req *http.Request, device *authtypes.Device) util.JSONResponse {
>>>>>>> 0fc64328
			return CreateRoom(req, device, cfg, producer, accountDB, aliasAPI)
		}),
	).Methods(http.MethodPost, http.MethodOptions)
	r0mux.Handle("/join/{roomIDOrAlias}",
<<<<<<< HEAD
		common.MakeAuthAPI("join", authData, func(req *http.Request, device *authtypes.Device) util.JSONResponse {
=======
		common.MakeAuthAPI(tracer, "join", deviceDB, func(req *http.Request, device *authtypes.Device) util.JSONResponse {
>>>>>>> 0fc64328
			vars := mux.Vars(req)
			return JoinRoomByIDOrAlias(
				req, device, vars["roomIDOrAlias"], cfg, federation, producer, queryAPI, aliasAPI, keyRing, accountDB,
			)
		}),
	).Methods(http.MethodPost, http.MethodOptions)
	r0mux.Handle("/rooms/{roomID}/{membership:(?:join|kick|ban|unban|leave|invite)}",
<<<<<<< HEAD
		common.MakeAuthAPI("membership", authData, func(req *http.Request, device *authtypes.Device) util.JSONResponse {
=======
		common.MakeAuthAPI(tracer, "membership", deviceDB, func(req *http.Request, device *authtypes.Device) util.JSONResponse {
>>>>>>> 0fc64328
			vars := mux.Vars(req)
			return SendMembership(req, accountDB, device, vars["roomID"], vars["membership"], cfg, queryAPI, producer)
		}),
	).Methods(http.MethodPost, http.MethodOptions)
	r0mux.Handle("/rooms/{roomID}/send/{eventType}",
<<<<<<< HEAD
		common.MakeAuthAPI("send_message", authData, func(req *http.Request, device *authtypes.Device) util.JSONResponse {
=======
		common.MakeAuthAPI(tracer, "send_message", deviceDB, func(req *http.Request, device *authtypes.Device) util.JSONResponse {
>>>>>>> 0fc64328
			vars := mux.Vars(req)
			return SendEvent(req, device, vars["roomID"], vars["eventType"], nil, nil, cfg, queryAPI, producer, nil)
		}),
	).Methods(http.MethodPost, http.MethodOptions)
	r0mux.Handle("/rooms/{roomID}/send/{eventType}/{txnID}",
<<<<<<< HEAD
		common.MakeAuthAPI("send_message", authData, func(req *http.Request, device *authtypes.Device) util.JSONResponse {
=======
		common.MakeAuthAPI(tracer, "send_message", deviceDB, func(req *http.Request, device *authtypes.Device) util.JSONResponse {
>>>>>>> 0fc64328
			vars := mux.Vars(req)
			txnID := vars["txnID"]
			return SendEvent(req, device, vars["roomID"], vars["eventType"], &txnID,
				nil, cfg, queryAPI, producer, transactionsCache)
		}),
	).Methods(http.MethodPut, http.MethodOptions)
	r0mux.Handle("/rooms/{roomID}/state/{eventType:[^/]+/?}",
<<<<<<< HEAD
		common.MakeAuthAPI("send_message", authData, func(req *http.Request, device *authtypes.Device) util.JSONResponse {
=======
		common.MakeAuthAPI(tracer, "send_message", deviceDB, func(req *http.Request, device *authtypes.Device) util.JSONResponse {
>>>>>>> 0fc64328
			vars := mux.Vars(req)
			emptyString := ""
			eventType := vars["eventType"]
			// If there's a trailing slash, remove it
			if strings.HasSuffix(eventType, "/") {
				eventType = eventType[:len(eventType)-1]
			}
			return SendEvent(req, device, vars["roomID"], eventType, nil, &emptyString, cfg, queryAPI, producer, nil)
		}),
	).Methods(http.MethodPut, http.MethodOptions)
	r0mux.Handle("/rooms/{roomID}/state/{eventType}/{stateKey}",
<<<<<<< HEAD
		common.MakeAuthAPI("send_message", authData, func(req *http.Request, device *authtypes.Device) util.JSONResponse {
=======
		common.MakeAuthAPI(tracer, "send_message", deviceDB, func(req *http.Request, device *authtypes.Device) util.JSONResponse {
>>>>>>> 0fc64328
			vars := mux.Vars(req)
			stateKey := vars["stateKey"]
			return SendEvent(req, device, vars["roomID"], vars["eventType"], nil, &stateKey, cfg, queryAPI, producer, nil)
		}),
	).Methods(http.MethodPut, http.MethodOptions)

	r0mux.Handle("/register", common.MakeExternalAPI(tracer, "register", func(req *http.Request) util.JSONResponse {
		return Register(req, accountDB, deviceDB, &cfg)
	})).Methods(http.MethodPost, http.MethodOptions)

	v1mux.Handle("/register", common.MakeExternalAPI(tracer, "register", func(req *http.Request) util.JSONResponse {
		return LegacyRegister(req, accountDB, deviceDB, &cfg)
	})).Methods(http.MethodPost, http.MethodOptions)

	r0mux.Handle("/register/available", common.MakeExternalAPI(tracer, "registerAvailable", func(req *http.Request) util.JSONResponse {
		return RegisterAvailable(req, accountDB)
	})).Methods(http.MethodGet, http.MethodOptions)

	r0mux.Handle("/directory/room/{roomAlias}",
<<<<<<< HEAD
		common.MakeAuthAPI("directory_room", authData, func(req *http.Request, device *authtypes.Device) util.JSONResponse {
=======
		common.MakeAuthAPI(tracer, "directory_room", deviceDB, func(req *http.Request, device *authtypes.Device) util.JSONResponse {
>>>>>>> 0fc64328
			vars := mux.Vars(req)
			return DirectoryRoom(req, vars["roomAlias"], federation, &cfg, aliasAPI)
		}),
	).Methods(http.MethodGet, http.MethodOptions)

	r0mux.Handle("/directory/room/{roomAlias}",
<<<<<<< HEAD
		common.MakeAuthAPI("directory_room", authData, func(req *http.Request, device *authtypes.Device) util.JSONResponse {
=======
		common.MakeAuthAPI(tracer, "directory_room", deviceDB, func(req *http.Request, device *authtypes.Device) util.JSONResponse {
>>>>>>> 0fc64328
			vars := mux.Vars(req)
			return SetLocalAlias(req, device, vars["roomAlias"], &cfg, aliasAPI)
		}),
	).Methods(http.MethodPut, http.MethodOptions)

	r0mux.Handle("/directory/room/{roomAlias}",
<<<<<<< HEAD
		common.MakeAuthAPI("directory_room", authData, func(req *http.Request, device *authtypes.Device) util.JSONResponse {
=======
		common.MakeAuthAPI(tracer, "directory_room", deviceDB, func(req *http.Request, device *authtypes.Device) util.JSONResponse {
>>>>>>> 0fc64328
			vars := mux.Vars(req)
			return RemoveLocalAlias(req, device, vars["roomAlias"], aliasAPI)
		}),
	).Methods(http.MethodDelete, http.MethodOptions)

	r0mux.Handle("/logout",
<<<<<<< HEAD
		common.MakeAuthAPI("logout", authData, func(req *http.Request, device *authtypes.Device) util.JSONResponse {
=======
		common.MakeAuthAPI(tracer, "logout", deviceDB, func(req *http.Request, device *authtypes.Device) util.JSONResponse {
>>>>>>> 0fc64328
			return Logout(req, deviceDB, device)
		}),
	).Methods(http.MethodPost, http.MethodOptions)

	r0mux.Handle("/logout/all",
<<<<<<< HEAD
		common.MakeAuthAPI("logout", authData, func(req *http.Request, device *authtypes.Device) util.JSONResponse {
=======
		common.MakeAuthAPI(tracer, "logout", deviceDB, func(req *http.Request, device *authtypes.Device) util.JSONResponse {
>>>>>>> 0fc64328
			return LogoutAll(req, deviceDB, device)
		}),
	).Methods(http.MethodPost, http.MethodOptions)

	// Stub endpoints required by Riot

	r0mux.Handle("/login",
		common.MakeExternalAPI(tracer, "login", func(req *http.Request) util.JSONResponse {
			return Login(req, accountDB, deviceDB, cfg)
		}),
	).Methods(http.MethodGet, http.MethodPost, http.MethodOptions)

	r0mux.Handle("/pushrules/",
		common.MakeExternalAPI(tracer, "push_rules", func(req *http.Request) util.JSONResponse {
			// TODO: Implement push rules API
			res := json.RawMessage(`{
					"global": {
						"content": [],
						"override": [],
						"room": [],
						"sender": [],
						"underride": []
					}
				}`)
			return util.JSONResponse{
				Code: http.StatusOK,
				JSON: &res,
			}
		}),
	).Methods(http.MethodGet, http.MethodOptions)

	r0mux.Handle("/user/{userId}/filter",
<<<<<<< HEAD
		common.MakeAuthAPI("put_filter", authData, func(req *http.Request, device *authtypes.Device) util.JSONResponse {
=======
		common.MakeAuthAPI(tracer, "put_filter", deviceDB, func(req *http.Request, device *authtypes.Device) util.JSONResponse {
>>>>>>> 0fc64328
			vars := mux.Vars(req)
			return PutFilter(req, device, accountDB, vars["userId"])
		}),
	).Methods(http.MethodPost, http.MethodOptions)

	r0mux.Handle("/user/{userId}/filter/{filterId}",
<<<<<<< HEAD
		common.MakeAuthAPI("get_filter", authData, func(req *http.Request, device *authtypes.Device) util.JSONResponse {
=======
		common.MakeAuthAPI(tracer, "get_filter", deviceDB, func(req *http.Request, device *authtypes.Device) util.JSONResponse {
>>>>>>> 0fc64328
			vars := mux.Vars(req)
			return GetFilter(req, device, accountDB, vars["userId"], vars["filterId"])
		}),
	).Methods(http.MethodGet, http.MethodOptions)

	// Riot user settings

	r0mux.Handle("/profile/{userID}",
		common.MakeExternalAPI(tracer, "profile", func(req *http.Request) util.JSONResponse {
			vars := mux.Vars(req)
			return GetProfile(req, accountDB, vars["userID"])
		}),
	).Methods(http.MethodGet, http.MethodOptions)

	r0mux.Handle("/profile/{userID}/avatar_url",
		common.MakeExternalAPI(tracer, "profile_avatar_url", func(req *http.Request) util.JSONResponse {
			vars := mux.Vars(req)
			return GetAvatarURL(req, accountDB, vars["userID"])
		}),
	).Methods(http.MethodGet, http.MethodOptions)

	r0mux.Handle("/profile/{userID}/avatar_url",
<<<<<<< HEAD
		common.MakeAuthAPI("profile_avatar_url", authData, func(req *http.Request, device *authtypes.Device) util.JSONResponse {
=======
		common.MakeAuthAPI(tracer, "profile_avatar_url", deviceDB, func(req *http.Request, device *authtypes.Device) util.JSONResponse {
>>>>>>> 0fc64328
			vars := mux.Vars(req)
			return SetAvatarURL(req, accountDB, device, vars["userID"], userUpdateProducer, &cfg, producer, queryAPI)
		}),
	).Methods(http.MethodPut, http.MethodOptions)
	// Browsers use the OPTIONS HTTP method to check if the CORS policy allows
	// PUT requests, so we need to allow this method

	r0mux.Handle("/profile/{userID}/displayname",
		common.MakeExternalAPI(tracer, "profile_displayname", func(req *http.Request) util.JSONResponse {
			vars := mux.Vars(req)
			return GetDisplayName(req, accountDB, vars["userID"])
		}),
	).Methods(http.MethodGet, http.MethodOptions)

	r0mux.Handle("/profile/{userID}/displayname",
<<<<<<< HEAD
		common.MakeAuthAPI("profile_displayname", authData, func(req *http.Request, device *authtypes.Device) util.JSONResponse {
=======
		common.MakeAuthAPI(tracer, "profile_displayname", deviceDB, func(req *http.Request, device *authtypes.Device) util.JSONResponse {
>>>>>>> 0fc64328
			vars := mux.Vars(req)
			return SetDisplayName(req, accountDB, device, vars["userID"], userUpdateProducer, &cfg, producer, queryAPI)
		}),
	).Methods(http.MethodPut, http.MethodOptions)
	// Browsers use the OPTIONS HTTP method to check if the CORS policy allows
	// PUT requests, so we need to allow this method

	r0mux.Handle("/account/3pid",
<<<<<<< HEAD
		common.MakeAuthAPI("account_3pid", authData, func(req *http.Request, device *authtypes.Device) util.JSONResponse {
=======
		common.MakeAuthAPI(tracer, "account_3pid", deviceDB, func(req *http.Request, device *authtypes.Device) util.JSONResponse {
>>>>>>> 0fc64328
			return GetAssociated3PIDs(req, accountDB, device)
		}),
	).Methods(http.MethodGet, http.MethodOptions)

	r0mux.Handle("/account/3pid",
<<<<<<< HEAD
		common.MakeAuthAPI("account_3pid", authData, func(req *http.Request, device *authtypes.Device) util.JSONResponse {
=======
		common.MakeAuthAPI(tracer, "account_3pid", deviceDB, func(req *http.Request, device *authtypes.Device) util.JSONResponse {
>>>>>>> 0fc64328
			return CheckAndSave3PIDAssociation(req, accountDB, device, cfg)
		}),
	).Methods(http.MethodPost, http.MethodOptions)

	unstableMux.Handle("/account/3pid/delete",
<<<<<<< HEAD
		common.MakeAuthAPI("account_3pid", authData, func(req *http.Request, device *authtypes.Device) util.JSONResponse {
=======
		common.MakeAuthAPI(tracer, "account_3pid", deviceDB, func(req *http.Request, device *authtypes.Device) util.JSONResponse {
>>>>>>> 0fc64328
			return Forget3PID(req, accountDB)
		}),
	).Methods(http.MethodPost, http.MethodOptions)

	r0mux.Handle("/{path:(?:account/3pid|register)}/email/requestToken",
		common.MakeExternalAPI(tracer, "account_3pid_request_token", func(req *http.Request) util.JSONResponse {
			return RequestEmailToken(req, accountDB, cfg)
		}),
	).Methods(http.MethodPost, http.MethodOptions)

	// Riot logs get flooded unless this is handled
	r0mux.Handle("/presence/{userID}/status",
		common.MakeExternalAPI(tracer, "presence", func(req *http.Request) util.JSONResponse {
			// TODO: Set presence (probably the responsibility of a presence server not clientapi)
			return util.JSONResponse{
				Code: http.StatusOK,
				JSON: struct{}{},
			}
		}),
	).Methods(http.MethodPut, http.MethodOptions)

	r0mux.Handle("/voip/turnServer",
<<<<<<< HEAD
		common.MakeAuthAPI("turn_server", authData, func(req *http.Request, device *authtypes.Device) util.JSONResponse {
=======
		common.MakeAuthAPI(tracer, "turn_server", deviceDB, func(req *http.Request, device *authtypes.Device) util.JSONResponse {
>>>>>>> 0fc64328
			return RequestTurnServer(req, device, cfg)
		}),
	).Methods(http.MethodGet, http.MethodOptions)

	unstableMux.Handle("/thirdparty/protocols",
		common.MakeExternalAPI(tracer, "thirdparty_protocols", func(req *http.Request) util.JSONResponse {
			// TODO: Return the third party protcols
			return util.JSONResponse{
				Code: http.StatusOK,
				JSON: struct{}{},
			}
		}),
	).Methods(http.MethodGet, http.MethodOptions)

	r0mux.Handle("/rooms/{roomID}/initialSync",
		common.MakeExternalAPI(tracer, "rooms_initial_sync", func(req *http.Request) util.JSONResponse {
			// TODO: Allow people to peek into rooms.
			return util.JSONResponse{
				Code: http.StatusForbidden,
				JSON: jsonerror.GuestAccessForbidden("Guest access not implemented"),
			}
		}),
	).Methods(http.MethodGet, http.MethodOptions)

	r0mux.Handle("/user/{userID}/account_data/{type}",
<<<<<<< HEAD
		common.MakeAuthAPI("user_account_data", authData, func(req *http.Request, device *authtypes.Device) util.JSONResponse {
=======
		common.MakeAuthAPI(tracer, "user_account_data", deviceDB, func(req *http.Request, device *authtypes.Device) util.JSONResponse {
>>>>>>> 0fc64328
			vars := mux.Vars(req)
			return SaveAccountData(req, accountDB, device, vars["userID"], "", vars["type"], syncProducer)
		}),
	).Methods(http.MethodPut, http.MethodOptions)

	r0mux.Handle("/user/{userID}/rooms/{roomID}/account_data/{type}",
<<<<<<< HEAD
		common.MakeAuthAPI("user_account_data", authData, func(req *http.Request, device *authtypes.Device) util.JSONResponse {
=======
		common.MakeAuthAPI(tracer, "user_account_data", deviceDB, func(req *http.Request, device *authtypes.Device) util.JSONResponse {
>>>>>>> 0fc64328
			vars := mux.Vars(req)
			return SaveAccountData(req, accountDB, device, vars["userID"], vars["roomID"], vars["type"], syncProducer)
		}),
	).Methods(http.MethodPut, http.MethodOptions)

	r0mux.Handle("/rooms/{roomID}/members",
<<<<<<< HEAD
		common.MakeAuthAPI("rooms_members", authData, func(req *http.Request, device *authtypes.Device) util.JSONResponse {
=======
		common.MakeAuthAPI(tracer, "rooms_members", deviceDB, func(req *http.Request, device *authtypes.Device) util.JSONResponse {
>>>>>>> 0fc64328
			vars := mux.Vars(req)
			return GetMemberships(req, device, vars["roomID"], false, cfg, queryAPI)
		}),
	).Methods(http.MethodGet, http.MethodOptions)

	r0mux.Handle("/rooms/{roomID}/joined_members",
<<<<<<< HEAD
		common.MakeAuthAPI("rooms_members", authData, func(req *http.Request, device *authtypes.Device) util.JSONResponse {
=======
		common.MakeAuthAPI(tracer, "rooms_members", deviceDB, func(req *http.Request, device *authtypes.Device) util.JSONResponse {
>>>>>>> 0fc64328
			vars := mux.Vars(req)
			return GetMemberships(req, device, vars["roomID"], true, cfg, queryAPI)
		}),
	).Methods(http.MethodGet, http.MethodOptions)

	r0mux.Handle("/rooms/{roomID}/read_markers",
		common.MakeExternalAPI(tracer, "rooms_read_markers", func(req *http.Request) util.JSONResponse {
			// TODO: return the read_markers.
			return util.JSONResponse{Code: http.StatusOK, JSON: struct{}{}}
		}),
	).Methods(http.MethodPost, http.MethodOptions)

	r0mux.Handle("/rooms/{roomID}/typing/{userID}",
		common.MakeExternalAPI(tracer, "rooms_typing", func(req *http.Request) util.JSONResponse {
			// TODO: handling typing
			return util.JSONResponse{Code: http.StatusOK, JSON: struct{}{}}
		}),
	).Methods(http.MethodPut, http.MethodOptions)

	r0mux.Handle("/devices",
<<<<<<< HEAD
		common.MakeAuthAPI("get_devices", authData, func(req *http.Request, device *authtypes.Device) util.JSONResponse {
=======
		common.MakeAuthAPI(tracer, "get_devices", deviceDB, func(req *http.Request, device *authtypes.Device) util.JSONResponse {
>>>>>>> 0fc64328
			return GetDevicesByLocalpart(req, deviceDB, device)
		}),
	).Methods(http.MethodGet, http.MethodOptions)

<<<<<<< HEAD
	r0mux.Handle("/devices/{deviceID}",
		common.MakeAuthAPI("get_device", authData, func(req *http.Request, device *authtypes.Device) util.JSONResponse {
=======
	r0mux.Handle("/device/{deviceID}",
		common.MakeAuthAPI(tracer, "get_device", deviceDB, func(req *http.Request, device *authtypes.Device) util.JSONResponse {
>>>>>>> 0fc64328
			vars := mux.Vars(req)
			return GetDeviceByID(req, deviceDB, device, vars["deviceID"])
		}),
	).Methods(http.MethodGet, http.MethodOptions)

	r0mux.Handle("/devices/{deviceID}",
<<<<<<< HEAD
		common.MakeAuthAPI("device_data", authData, func(req *http.Request, device *authtypes.Device) util.JSONResponse {
=======
		common.MakeAuthAPI(tracer, "device_data", deviceDB, func(req *http.Request, device *authtypes.Device) util.JSONResponse {
>>>>>>> 0fc64328
			vars := mux.Vars(req)
			return UpdateDeviceByID(req, deviceDB, device, vars["deviceID"])
		}),
	).Methods(http.MethodPut, http.MethodOptions)

	// Stub implementations for sytest
	r0mux.Handle("/events",
<<<<<<< HEAD
		common.MakeExternalAPI("events", func(req *http.Request) util.JSONResponse {
			return util.JSONResponse{Code: http.StatusOK, JSON: map[string]interface{}{
=======
		common.MakeExternalAPI(tracer, "events", func(req *http.Request) util.JSONResponse {
			return util.JSONResponse{Code: 200, JSON: map[string]interface{}{
>>>>>>> 0fc64328
				"chunk": []interface{}{},
				"start": "",
				"end":   "",
			}}
		}),
	).Methods(http.MethodGet, http.MethodOptions)

	r0mux.Handle("/initialSync",
<<<<<<< HEAD
		common.MakeExternalAPI("initial_sync", func(req *http.Request) util.JSONResponse {
			return util.JSONResponse{Code: http.StatusOK, JSON: map[string]interface{}{
=======
		common.MakeExternalAPI(tracer, "initial_sync", func(req *http.Request) util.JSONResponse {
			return util.JSONResponse{Code: 200, JSON: map[string]interface{}{
>>>>>>> 0fc64328
				"end": "",
			}}
		}),
	).Methods(http.MethodGet, http.MethodOptions)
}<|MERGE_RESOLUTION|>--- conflicted
+++ resolved
@@ -51,11 +51,8 @@
 	keyRing gomatrixserverlib.KeyRing,
 	userUpdateProducer *producers.UserUpdateProducer,
 	syncProducer *producers.SyncAPIProducer,
-<<<<<<< HEAD
 	transactionsCache *transactions.Cache,
-=======
 	tracer opentracing.Tracer,
->>>>>>> 0fc64328
 ) {
 	apiMux.Handle("/_matrix/client/versions",
 		common.MakeExternalAPI(tracer, "versions", func(req *http.Request) util.JSONResponse {
@@ -80,20 +77,12 @@
 	authData := auth.Data{accountDB, deviceDB, cfg.Derived.ApplicationServices}
 
 	r0mux.Handle("/createRoom",
-<<<<<<< HEAD
-		common.MakeAuthAPI("createRoom", authData, func(req *http.Request, device *authtypes.Device) util.JSONResponse {
-=======
-		common.MakeAuthAPI(tracer, "createRoom", deviceDB, func(req *http.Request, device *authtypes.Device) util.JSONResponse {
->>>>>>> 0fc64328
+		common.MakeAuthAPI(tracer, "createRoom", authData, func(req *http.Request, device *authtypes.Device) util.JSONResponse {
 			return CreateRoom(req, device, cfg, producer, accountDB, aliasAPI)
 		}),
 	).Methods(http.MethodPost, http.MethodOptions)
 	r0mux.Handle("/join/{roomIDOrAlias}",
-<<<<<<< HEAD
-		common.MakeAuthAPI("join", authData, func(req *http.Request, device *authtypes.Device) util.JSONResponse {
-=======
-		common.MakeAuthAPI(tracer, "join", deviceDB, func(req *http.Request, device *authtypes.Device) util.JSONResponse {
->>>>>>> 0fc64328
+		common.MakeAuthAPI(tracer, "join", authData, func(req *http.Request, device *authtypes.Device) util.JSONResponse {
 			vars := mux.Vars(req)
 			return JoinRoomByIDOrAlias(
 				req, device, vars["roomIDOrAlias"], cfg, federation, producer, queryAPI, aliasAPI, keyRing, accountDB,
@@ -101,31 +90,19 @@
 		}),
 	).Methods(http.MethodPost, http.MethodOptions)
 	r0mux.Handle("/rooms/{roomID}/{membership:(?:join|kick|ban|unban|leave|invite)}",
-<<<<<<< HEAD
-		common.MakeAuthAPI("membership", authData, func(req *http.Request, device *authtypes.Device) util.JSONResponse {
-=======
-		common.MakeAuthAPI(tracer, "membership", deviceDB, func(req *http.Request, device *authtypes.Device) util.JSONResponse {
->>>>>>> 0fc64328
+		common.MakeAuthAPI(tracer, "membership", authData, func(req *http.Request, device *authtypes.Device) util.JSONResponse {
 			vars := mux.Vars(req)
 			return SendMembership(req, accountDB, device, vars["roomID"], vars["membership"], cfg, queryAPI, producer)
 		}),
 	).Methods(http.MethodPost, http.MethodOptions)
 	r0mux.Handle("/rooms/{roomID}/send/{eventType}",
-<<<<<<< HEAD
-		common.MakeAuthAPI("send_message", authData, func(req *http.Request, device *authtypes.Device) util.JSONResponse {
-=======
-		common.MakeAuthAPI(tracer, "send_message", deviceDB, func(req *http.Request, device *authtypes.Device) util.JSONResponse {
->>>>>>> 0fc64328
+		common.MakeAuthAPI(tracer, "send_message", authData, func(req *http.Request, device *authtypes.Device) util.JSONResponse {
 			vars := mux.Vars(req)
 			return SendEvent(req, device, vars["roomID"], vars["eventType"], nil, nil, cfg, queryAPI, producer, nil)
 		}),
 	).Methods(http.MethodPost, http.MethodOptions)
 	r0mux.Handle("/rooms/{roomID}/send/{eventType}/{txnID}",
-<<<<<<< HEAD
-		common.MakeAuthAPI("send_message", authData, func(req *http.Request, device *authtypes.Device) util.JSONResponse {
-=======
-		common.MakeAuthAPI(tracer, "send_message", deviceDB, func(req *http.Request, device *authtypes.Device) util.JSONResponse {
->>>>>>> 0fc64328
+		common.MakeAuthAPI(tracer, "send_message", authData, func(req *http.Request, device *authtypes.Device) util.JSONResponse {
 			vars := mux.Vars(req)
 			txnID := vars["txnID"]
 			return SendEvent(req, device, vars["roomID"], vars["eventType"], &txnID,
@@ -133,11 +110,7 @@
 		}),
 	).Methods(http.MethodPut, http.MethodOptions)
 	r0mux.Handle("/rooms/{roomID}/state/{eventType:[^/]+/?}",
-<<<<<<< HEAD
-		common.MakeAuthAPI("send_message", authData, func(req *http.Request, device *authtypes.Device) util.JSONResponse {
-=======
-		common.MakeAuthAPI(tracer, "send_message", deviceDB, func(req *http.Request, device *authtypes.Device) util.JSONResponse {
->>>>>>> 0fc64328
+		common.MakeAuthAPI(tracer, "send_message", authData, func(req *http.Request, device *authtypes.Device) util.JSONResponse {
 			vars := mux.Vars(req)
 			emptyString := ""
 			eventType := vars["eventType"]
@@ -149,11 +122,7 @@
 		}),
 	).Methods(http.MethodPut, http.MethodOptions)
 	r0mux.Handle("/rooms/{roomID}/state/{eventType}/{stateKey}",
-<<<<<<< HEAD
-		common.MakeAuthAPI("send_message", authData, func(req *http.Request, device *authtypes.Device) util.JSONResponse {
-=======
-		common.MakeAuthAPI(tracer, "send_message", deviceDB, func(req *http.Request, device *authtypes.Device) util.JSONResponse {
->>>>>>> 0fc64328
+		common.MakeAuthAPI(tracer, "send_message", authData, func(req *http.Request, device *authtypes.Device) util.JSONResponse {
 			vars := mux.Vars(req)
 			stateKey := vars["stateKey"]
 			return SendEvent(req, device, vars["roomID"], vars["eventType"], nil, &stateKey, cfg, queryAPI, producer, nil)
@@ -173,54 +142,34 @@
 	})).Methods(http.MethodGet, http.MethodOptions)
 
 	r0mux.Handle("/directory/room/{roomAlias}",
-<<<<<<< HEAD
-		common.MakeAuthAPI("directory_room", authData, func(req *http.Request, device *authtypes.Device) util.JSONResponse {
-=======
-		common.MakeAuthAPI(tracer, "directory_room", deviceDB, func(req *http.Request, device *authtypes.Device) util.JSONResponse {
->>>>>>> 0fc64328
+		common.MakeAuthAPI(tracer, "directory_room", authData, func(req *http.Request, device *authtypes.Device) util.JSONResponse {
 			vars := mux.Vars(req)
 			return DirectoryRoom(req, vars["roomAlias"], federation, &cfg, aliasAPI)
 		}),
 	).Methods(http.MethodGet, http.MethodOptions)
 
 	r0mux.Handle("/directory/room/{roomAlias}",
-<<<<<<< HEAD
-		common.MakeAuthAPI("directory_room", authData, func(req *http.Request, device *authtypes.Device) util.JSONResponse {
-=======
-		common.MakeAuthAPI(tracer, "directory_room", deviceDB, func(req *http.Request, device *authtypes.Device) util.JSONResponse {
->>>>>>> 0fc64328
+		common.MakeAuthAPI(tracer, "directory_room", authData, func(req *http.Request, device *authtypes.Device) util.JSONResponse {
 			vars := mux.Vars(req)
 			return SetLocalAlias(req, device, vars["roomAlias"], &cfg, aliasAPI)
 		}),
 	).Methods(http.MethodPut, http.MethodOptions)
 
 	r0mux.Handle("/directory/room/{roomAlias}",
-<<<<<<< HEAD
-		common.MakeAuthAPI("directory_room", authData, func(req *http.Request, device *authtypes.Device) util.JSONResponse {
-=======
-		common.MakeAuthAPI(tracer, "directory_room", deviceDB, func(req *http.Request, device *authtypes.Device) util.JSONResponse {
->>>>>>> 0fc64328
+		common.MakeAuthAPI(tracer, "directory_room", authData, func(req *http.Request, device *authtypes.Device) util.JSONResponse {
 			vars := mux.Vars(req)
 			return RemoveLocalAlias(req, device, vars["roomAlias"], aliasAPI)
 		}),
 	).Methods(http.MethodDelete, http.MethodOptions)
 
 	r0mux.Handle("/logout",
-<<<<<<< HEAD
-		common.MakeAuthAPI("logout", authData, func(req *http.Request, device *authtypes.Device) util.JSONResponse {
-=======
-		common.MakeAuthAPI(tracer, "logout", deviceDB, func(req *http.Request, device *authtypes.Device) util.JSONResponse {
->>>>>>> 0fc64328
+		common.MakeAuthAPI(tracer, "logout", authData, func(req *http.Request, device *authtypes.Device) util.JSONResponse {
 			return Logout(req, deviceDB, device)
 		}),
 	).Methods(http.MethodPost, http.MethodOptions)
 
 	r0mux.Handle("/logout/all",
-<<<<<<< HEAD
-		common.MakeAuthAPI("logout", authData, func(req *http.Request, device *authtypes.Device) util.JSONResponse {
-=======
-		common.MakeAuthAPI(tracer, "logout", deviceDB, func(req *http.Request, device *authtypes.Device) util.JSONResponse {
->>>>>>> 0fc64328
+		common.MakeAuthAPI(tracer, "logout", authData, func(req *http.Request, device *authtypes.Device) util.JSONResponse {
 			return LogoutAll(req, deviceDB, device)
 		}),
 	).Methods(http.MethodPost, http.MethodOptions)
@@ -253,22 +202,14 @@
 	).Methods(http.MethodGet, http.MethodOptions)
 
 	r0mux.Handle("/user/{userId}/filter",
-<<<<<<< HEAD
-		common.MakeAuthAPI("put_filter", authData, func(req *http.Request, device *authtypes.Device) util.JSONResponse {
-=======
-		common.MakeAuthAPI(tracer, "put_filter", deviceDB, func(req *http.Request, device *authtypes.Device) util.JSONResponse {
->>>>>>> 0fc64328
+		common.MakeAuthAPI(tracer, "put_filter", authData, func(req *http.Request, device *authtypes.Device) util.JSONResponse {
 			vars := mux.Vars(req)
 			return PutFilter(req, device, accountDB, vars["userId"])
 		}),
 	).Methods(http.MethodPost, http.MethodOptions)
 
 	r0mux.Handle("/user/{userId}/filter/{filterId}",
-<<<<<<< HEAD
-		common.MakeAuthAPI("get_filter", authData, func(req *http.Request, device *authtypes.Device) util.JSONResponse {
-=======
-		common.MakeAuthAPI(tracer, "get_filter", deviceDB, func(req *http.Request, device *authtypes.Device) util.JSONResponse {
->>>>>>> 0fc64328
+		common.MakeAuthAPI(tracer, "get_filter", authData, func(req *http.Request, device *authtypes.Device) util.JSONResponse {
 			vars := mux.Vars(req)
 			return GetFilter(req, device, accountDB, vars["userId"], vars["filterId"])
 		}),
@@ -291,11 +232,7 @@
 	).Methods(http.MethodGet, http.MethodOptions)
 
 	r0mux.Handle("/profile/{userID}/avatar_url",
-<<<<<<< HEAD
-		common.MakeAuthAPI("profile_avatar_url", authData, func(req *http.Request, device *authtypes.Device) util.JSONResponse {
-=======
-		common.MakeAuthAPI(tracer, "profile_avatar_url", deviceDB, func(req *http.Request, device *authtypes.Device) util.JSONResponse {
->>>>>>> 0fc64328
+		common.MakeAuthAPI(tracer, "profile_avatar_url", authData, func(req *http.Request, device *authtypes.Device) util.JSONResponse {
 			vars := mux.Vars(req)
 			return SetAvatarURL(req, accountDB, device, vars["userID"], userUpdateProducer, &cfg, producer, queryAPI)
 		}),
@@ -311,11 +248,7 @@
 	).Methods(http.MethodGet, http.MethodOptions)
 
 	r0mux.Handle("/profile/{userID}/displayname",
-<<<<<<< HEAD
-		common.MakeAuthAPI("profile_displayname", authData, func(req *http.Request, device *authtypes.Device) util.JSONResponse {
-=======
-		common.MakeAuthAPI(tracer, "profile_displayname", deviceDB, func(req *http.Request, device *authtypes.Device) util.JSONResponse {
->>>>>>> 0fc64328
+		common.MakeAuthAPI(tracer, "profile_displayname", authData, func(req *http.Request, device *authtypes.Device) util.JSONResponse {
 			vars := mux.Vars(req)
 			return SetDisplayName(req, accountDB, device, vars["userID"], userUpdateProducer, &cfg, producer, queryAPI)
 		}),
@@ -324,31 +257,19 @@
 	// PUT requests, so we need to allow this method
 
 	r0mux.Handle("/account/3pid",
-<<<<<<< HEAD
-		common.MakeAuthAPI("account_3pid", authData, func(req *http.Request, device *authtypes.Device) util.JSONResponse {
-=======
-		common.MakeAuthAPI(tracer, "account_3pid", deviceDB, func(req *http.Request, device *authtypes.Device) util.JSONResponse {
->>>>>>> 0fc64328
+		common.MakeAuthAPI(tracer, "account_3pid", authData, func(req *http.Request, device *authtypes.Device) util.JSONResponse {
 			return GetAssociated3PIDs(req, accountDB, device)
 		}),
 	).Methods(http.MethodGet, http.MethodOptions)
 
 	r0mux.Handle("/account/3pid",
-<<<<<<< HEAD
-		common.MakeAuthAPI("account_3pid", authData, func(req *http.Request, device *authtypes.Device) util.JSONResponse {
-=======
-		common.MakeAuthAPI(tracer, "account_3pid", deviceDB, func(req *http.Request, device *authtypes.Device) util.JSONResponse {
->>>>>>> 0fc64328
+		common.MakeAuthAPI(tracer, "account_3pid", authData, func(req *http.Request, device *authtypes.Device) util.JSONResponse {
 			return CheckAndSave3PIDAssociation(req, accountDB, device, cfg)
 		}),
 	).Methods(http.MethodPost, http.MethodOptions)
 
 	unstableMux.Handle("/account/3pid/delete",
-<<<<<<< HEAD
-		common.MakeAuthAPI("account_3pid", authData, func(req *http.Request, device *authtypes.Device) util.JSONResponse {
-=======
-		common.MakeAuthAPI(tracer, "account_3pid", deviceDB, func(req *http.Request, device *authtypes.Device) util.JSONResponse {
->>>>>>> 0fc64328
+		common.MakeAuthAPI(tracer, "account_3pid", authData, func(req *http.Request, device *authtypes.Device) util.JSONResponse {
 			return Forget3PID(req, accountDB)
 		}),
 	).Methods(http.MethodPost, http.MethodOptions)
@@ -371,11 +292,7 @@
 	).Methods(http.MethodPut, http.MethodOptions)
 
 	r0mux.Handle("/voip/turnServer",
-<<<<<<< HEAD
-		common.MakeAuthAPI("turn_server", authData, func(req *http.Request, device *authtypes.Device) util.JSONResponse {
-=======
-		common.MakeAuthAPI(tracer, "turn_server", deviceDB, func(req *http.Request, device *authtypes.Device) util.JSONResponse {
->>>>>>> 0fc64328
+		common.MakeAuthAPI(tracer, "turn_server", authData, func(req *http.Request, device *authtypes.Device) util.JSONResponse {
 			return RequestTurnServer(req, device, cfg)
 		}),
 	).Methods(http.MethodGet, http.MethodOptions)
@@ -401,44 +318,28 @@
 	).Methods(http.MethodGet, http.MethodOptions)
 
 	r0mux.Handle("/user/{userID}/account_data/{type}",
-<<<<<<< HEAD
-		common.MakeAuthAPI("user_account_data", authData, func(req *http.Request, device *authtypes.Device) util.JSONResponse {
-=======
-		common.MakeAuthAPI(tracer, "user_account_data", deviceDB, func(req *http.Request, device *authtypes.Device) util.JSONResponse {
->>>>>>> 0fc64328
+		common.MakeAuthAPI(tracer, "user_account_data", authData, func(req *http.Request, device *authtypes.Device) util.JSONResponse {
 			vars := mux.Vars(req)
 			return SaveAccountData(req, accountDB, device, vars["userID"], "", vars["type"], syncProducer)
 		}),
 	).Methods(http.MethodPut, http.MethodOptions)
 
 	r0mux.Handle("/user/{userID}/rooms/{roomID}/account_data/{type}",
-<<<<<<< HEAD
-		common.MakeAuthAPI("user_account_data", authData, func(req *http.Request, device *authtypes.Device) util.JSONResponse {
-=======
-		common.MakeAuthAPI(tracer, "user_account_data", deviceDB, func(req *http.Request, device *authtypes.Device) util.JSONResponse {
->>>>>>> 0fc64328
+		common.MakeAuthAPI(tracer, "user_account_data", authData, func(req *http.Request, device *authtypes.Device) util.JSONResponse {
 			vars := mux.Vars(req)
 			return SaveAccountData(req, accountDB, device, vars["userID"], vars["roomID"], vars["type"], syncProducer)
 		}),
 	).Methods(http.MethodPut, http.MethodOptions)
 
 	r0mux.Handle("/rooms/{roomID}/members",
-<<<<<<< HEAD
-		common.MakeAuthAPI("rooms_members", authData, func(req *http.Request, device *authtypes.Device) util.JSONResponse {
-=======
-		common.MakeAuthAPI(tracer, "rooms_members", deviceDB, func(req *http.Request, device *authtypes.Device) util.JSONResponse {
->>>>>>> 0fc64328
+		common.MakeAuthAPI(tracer, "rooms_members", authData, func(req *http.Request, device *authtypes.Device) util.JSONResponse {
 			vars := mux.Vars(req)
 			return GetMemberships(req, device, vars["roomID"], false, cfg, queryAPI)
 		}),
 	).Methods(http.MethodGet, http.MethodOptions)
 
 	r0mux.Handle("/rooms/{roomID}/joined_members",
-<<<<<<< HEAD
-		common.MakeAuthAPI("rooms_members", authData, func(req *http.Request, device *authtypes.Device) util.JSONResponse {
-=======
-		common.MakeAuthAPI(tracer, "rooms_members", deviceDB, func(req *http.Request, device *authtypes.Device) util.JSONResponse {
->>>>>>> 0fc64328
+		common.MakeAuthAPI(tracer, "rooms_members", authData, func(req *http.Request, device *authtypes.Device) util.JSONResponse {
 			vars := mux.Vars(req)
 			return GetMemberships(req, device, vars["roomID"], true, cfg, queryAPI)
 		}),
@@ -459,33 +360,20 @@
 	).Methods(http.MethodPut, http.MethodOptions)
 
 	r0mux.Handle("/devices",
-<<<<<<< HEAD
-		common.MakeAuthAPI("get_devices", authData, func(req *http.Request, device *authtypes.Device) util.JSONResponse {
-=======
-		common.MakeAuthAPI(tracer, "get_devices", deviceDB, func(req *http.Request, device *authtypes.Device) util.JSONResponse {
->>>>>>> 0fc64328
+		common.MakeAuthAPI(tracer, "get_devices", authData, func(req *http.Request, device *authtypes.Device) util.JSONResponse {
 			return GetDevicesByLocalpart(req, deviceDB, device)
 		}),
 	).Methods(http.MethodGet, http.MethodOptions)
 
-<<<<<<< HEAD
 	r0mux.Handle("/devices/{deviceID}",
-		common.MakeAuthAPI("get_device", authData, func(req *http.Request, device *authtypes.Device) util.JSONResponse {
-=======
-	r0mux.Handle("/device/{deviceID}",
-		common.MakeAuthAPI(tracer, "get_device", deviceDB, func(req *http.Request, device *authtypes.Device) util.JSONResponse {
->>>>>>> 0fc64328
+		common.MakeAuthAPI(tracer, "get_device", authData, func(req *http.Request, device *authtypes.Device) util.JSONResponse {
 			vars := mux.Vars(req)
 			return GetDeviceByID(req, deviceDB, device, vars["deviceID"])
 		}),
 	).Methods(http.MethodGet, http.MethodOptions)
 
 	r0mux.Handle("/devices/{deviceID}",
-<<<<<<< HEAD
-		common.MakeAuthAPI("device_data", authData, func(req *http.Request, device *authtypes.Device) util.JSONResponse {
-=======
-		common.MakeAuthAPI(tracer, "device_data", deviceDB, func(req *http.Request, device *authtypes.Device) util.JSONResponse {
->>>>>>> 0fc64328
+		common.MakeAuthAPI(tracer, "device_data", authData, func(req *http.Request, device *authtypes.Device) util.JSONResponse {
 			vars := mux.Vars(req)
 			return UpdateDeviceByID(req, deviceDB, device, vars["deviceID"])
 		}),
@@ -493,13 +381,8 @@
 
 	// Stub implementations for sytest
 	r0mux.Handle("/events",
-<<<<<<< HEAD
-		common.MakeExternalAPI("events", func(req *http.Request) util.JSONResponse {
+		common.MakeExternalAPI(tracer, "events", func(req *http.Request) util.JSONResponse {
 			return util.JSONResponse{Code: http.StatusOK, JSON: map[string]interface{}{
-=======
-		common.MakeExternalAPI(tracer, "events", func(req *http.Request) util.JSONResponse {
-			return util.JSONResponse{Code: 200, JSON: map[string]interface{}{
->>>>>>> 0fc64328
 				"chunk": []interface{}{},
 				"start": "",
 				"end":   "",
@@ -508,13 +391,8 @@
 	).Methods(http.MethodGet, http.MethodOptions)
 
 	r0mux.Handle("/initialSync",
-<<<<<<< HEAD
-		common.MakeExternalAPI("initial_sync", func(req *http.Request) util.JSONResponse {
+		common.MakeExternalAPI(tracer, "initial_sync", func(req *http.Request) util.JSONResponse {
 			return util.JSONResponse{Code: http.StatusOK, JSON: map[string]interface{}{
-=======
-		common.MakeExternalAPI(tracer, "initial_sync", func(req *http.Request) util.JSONResponse {
-			return util.JSONResponse{Code: 200, JSON: map[string]interface{}{
->>>>>>> 0fc64328
 				"end": "",
 			}}
 		}),
